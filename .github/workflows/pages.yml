--- conflicted
+++ resolved
@@ -5,12 +5,6 @@
   # Runs on pushes targeting the default branch
   push:
     branches: ["master"]
-<<<<<<< HEAD
-
-=======
-    paths:
-      - '!md-files/**'
->>>>>>> 3626958f
 
   # Allows you to run this workflow manually from the Actions tab
   workflow_dispatch:
