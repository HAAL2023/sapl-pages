# This workflow uses actions that are not certified by GitHub.
# They are provided by a third-party and are governed by
# separate terms of service, privacy policy, and support
# documentation.

# Sample workflow for building and deploying a Jekyll site to GitHub Pages
name: Deploy SAPL site to Pages

on:
  # Runs on pushes targeting the default branch
  push:
<<<<<<< HEAD
    branches: ["main"]
=======
    branches: ["master"]
>>>>>>> 6fa67191

  # Allows you to run this workflow manually from the Actions tab
  workflow_dispatch:

# Sets permissions of the GITHUB_TOKEN to allow deployment to GitHub Pages
permissions:
  contents: read
  pages: write
  id-token: write

# Allow only one concurrent deployment, skipping runs queued between the run in-progress and latest queued.
# However, do NOT cancel in-progress runs as we want to allow these production deployments to complete.
concurrency:
  group: "pages"
  cancel-in-progress: true

jobs:
  # Build job
  build_reference:
    name: Build Reference
    permissions:
      contents: write
      pages: write
      id-token: write
      pull-requests: write
    runs-on: ubuntu-latest
    steps:
      - name: Checkout
        uses: actions/checkout@v2
      - name: Setup Ruby
        uses: ruby/setup-ruby@v1 # v1.161.0
        with:
          ruby-version: '3.1' # Not needed with a .ruby-version file
          bundler: '2.4.13'
          #bundler-cache: true # runs 'bundle install' and caches installed gems automatically
          #cache-version: 2 # Increment this number if you need to re-download cached gems
      - name: Setup Pages
        id: pages
        uses: actions/configure-pages@v4
      - run: |
          cd ./md-files/saplReference
          gem install bundler
          bundle install
          #bundle exec jekyll build --baseurl "${{ steps.pages.outputs.base_path }}"
          bundle exec jekyll build
        #working-directory: ./md-files/saplReference
        env:
          JEKYLL_ENV: production
      - name: Commit and Push Changes
        run: |
          if [ ! -d "docs/3.0.0-SNAPSHOT-MD" ]; then
            mkdir -p docs/3.0.0-SNAPSHOT-MD/
          fi
          cp -R md-files/saplReference/_site/* docs/3.0.0-SNAPSHOT-MD/
          git config --global user.email "ha247@t-online.de"
          git config --global user.name "HAAL2023"
          if [[ `git status --porcelain` ]]; then
            git add .
            git commit -m "Update generated SAPL-Reference pages"
            git push
          else
            echo "No changes in SAPL-Reference repository."
          fi


  build_webpage:
    name: Build Webpage
    needs: build_reference
    runs-on: ubuntu-latest
    steps:
      - name: Checkout
        uses: actions/checkout@v4
      - name: Setup Ruby
        uses: ruby/setup-ruby@8575951200e472d5f2d95c625da0c7bec8217c42 # v1.161.0
        with:
          ruby-version: '3.1' # Not needed with a .ruby-version file
          bundler-cache: true # runs 'bundle install' and caches installed gems automatically
          cache-version: 0 # Increment this number if you need to re-download cached gems
      - name: Setup Pages
        id: pages
        uses: actions/configure-pages@v4
      - name: Build with Jekyll
        # Outputs to the './_site' directory by default
        run: |
          gem install bundler
          bundle install
          bundle exec jekyll build --baseurl "${{ steps.pages.outputs.base_path }}"
        env:
          JEKYLL_ENV: production
      - name: Upload artifact
        # Automatically uploads an artifact from the './_site' directory by default
        uses: actions/upload-pages-artifact@v3

  # Deployment job
  deploy:
    environment:
      name: github-pages
      url: ${{ steps.deployment.outputs.page_url }}
    runs-on: ubuntu-latest
    needs: build_webpage
    steps:
      - name: Deploy to GitHub Pages
        id: deployment
        uses: actions/deploy-pages@v4<|MERGE_RESOLUTION|>--- conflicted
+++ resolved
@@ -9,11 +9,7 @@
 on:
   # Runs on pushes targeting the default branch
   push:
-<<<<<<< HEAD
-    branches: ["main"]
-=======
     branches: ["master"]
->>>>>>> 6fa67191
 
   # Allows you to run this workflow manually from the Actions tab
   workflow_dispatch:
@@ -117,4 +113,4 @@
     steps:
       - name: Deploy to GitHub Pages
         id: deployment
-        uses: actions/deploy-pages@v4+        uses: actions/deploy-pages@v1